{
    "name": "dbeaver-mcp-server",
  "version": "1.2.3",
    "description": "Production-ready Model Context Protocol server for universal database access through DBeaver connections - supports 200+ database types",
    "main": "dist/index.js",
    "type": "module",
    "bin": {
        "dbeaver-mcp-server": "dist/index.js"
    },
    "scripts": {
        "build": "tsc && echo '#!/usr/bin/env node' > dist/index.js.tmp && cat dist/index.js >> dist/index.js.tmp && mv dist/index.js.tmp dist/index.js && shx chmod +x dist/index.js",
        "dev": "tsc --watch",
        "start": "node dist/index.js",
        "clean": "rimraf dist",
        "prepare": "npm run build",
        "prepublish": "npm run clean && npm run build",
        "watch": "tsc --watch",
        "example": "node examples/example.js",
        "bump": "bumpp",
        "bump:patch": "bumpp patch",
        "bump:minor": "bumpp minor",
        "bump:major": "bumpp major",
        "publish:patch": "npm version patch && npm publish",
        "publish:minor": "npm version minor && npm publish",
        "publish:major": "npm version major && npm publish",
        "publish": "echo 'Use ./scripts/publish.sh or npm run publish:patch/minor/major instead'",
        "prepublishOnly": "npm run clean && npm run build",
        "test": "echo \"No tests specified\" && exit 0",
        "lint": "echo \"No linter configured\" && exit 0"
    },
    "keywords": [
        "mcp",
        "model-context-protocol",
        "dbeaver",
        "database",
        "sql",
        "claude",
        "anthropic",
        "cursor",
        "ai",
        "postgresql",
        "mysql",
        "oracle",
        "sqlserver",
        "sqlite",
        "mongodb",
        "database-tools",
        "ai-assistant",
        "database-connectivity",
        "universal-database"
    ],
    "author": "Sarthak Jain",
    "license": "MIT",
    "dependencies": {
        "@modelcontextprotocol/sdk": "1.9.0",
        "csv-parser": "^3.0.0",
        "csv-stringify": "^6.4.6",
<<<<<<< HEAD
        "pg": "^8.13.1"
=======
        "xml2js": "^0.6.2"
>>>>>>> 95306bfb
    },
    "devDependencies": {
        "@types/node": "^20.0.0",
        "@types/xml2js": "^0.4.14",
<<<<<<< HEAD
        "@types/pg": "^8.11.6",
        "typescript": "^5.8.3",
=======
        "bumpp": "^10.2.3",
>>>>>>> 95306bfb
        "rimraf": "^5.0.5",
        "shx": "^0.4.0",
        "typescript": "^5.8.3"
    },
    "engines": {
        "node": ">=18.0.0"
    },
    "repository": {
        "type": "git",
        "url": "git+https://github.com/srthkdev/dbeaver-mcp-server.git"
    },
    "bugs": {
        "url": "https://github.com/srthkdev/dbeaver-mcp-server/issues"
    },
    "homepage": "https://github.com/srthkdev/dbeaver-mcp-server#readme"
}<|MERGE_RESOLUTION|>--- conflicted
+++ resolved
@@ -55,21 +55,13 @@
         "@modelcontextprotocol/sdk": "1.9.0",
         "csv-parser": "^3.0.0",
         "csv-stringify": "^6.4.6",
-<<<<<<< HEAD
         "pg": "^8.13.1"
-=======
-        "xml2js": "^0.6.2"
->>>>>>> 95306bfb
     },
     "devDependencies": {
         "@types/node": "^20.0.0",
         "@types/xml2js": "^0.4.14",
-<<<<<<< HEAD
         "@types/pg": "^8.11.6",
         "typescript": "^5.8.3",
-=======
-        "bumpp": "^10.2.3",
->>>>>>> 95306bfb
         "rimraf": "^5.0.5",
         "shx": "^0.4.0",
         "typescript": "^5.8.3"
